--- conflicted
+++ resolved
@@ -133,11 +133,7 @@
     _, org, git_repo = remote_url.rsplit('.git', 1)[0].rsplit('/', 2)
     return (org + '/' + git_repo)
 
-<<<<<<< HEAD
-def setup_GitHub_push(deploy_repo, auth_type='deploy_key', full_key_path='github_deploy_key.enc', require_master=True, deploy_branch='gh-pages'):
-=======
-def setup_GitHub_push(deploy_repo, auth_type='deploy_key', full_key_path='github_deploy_key.enc', require_master=None, branch_whitelist=None):
->>>>>>> a63f788c
+def setup_GitHub_push(deploy_repo, auth_type='deploy_key', full_key_path='github_deploy_key.enc', require_master=None, branch_whitelist=None, deploy_branch='gh-pages'):
     """
     Setup the remote to push to GitHub (to be run on Travis).
 
@@ -167,16 +163,9 @@
     TRAVIS_BRANCH = os.environ.get("TRAVIS_BRANCH", "")
     TRAVIS_PULL_REQUEST = os.environ.get("TRAVIS_PULL_REQUEST", "")
 
-<<<<<<< HEAD
-    if TRAVIS_BRANCH != "master" and require_master:
-        print("The docs are only pushed to {deploy_branch} from master. To allow pushing from "
-              "a non-master branch, use the --no-require-master flag".format(
-                  deploy_branch=deploy_branch), file=sys.stderr)
-=======
     if any([re.compile(x).match(TRAVIS_BRANCH) for x in branch_whitelist]):
         print("The docs are only pushed to gh-pages from master. To allow pushing from "
         "a non-master branch, use the --no-require-master flag", file=sys.stderr)
->>>>>>> a63f788c
         print("This is the {TRAVIS_BRANCH} branch".format(TRAVIS_BRANCH=TRAVIS_BRANCH), file=sys.stderr)
         canpush = False
 
