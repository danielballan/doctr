--- conflicted
+++ resolved
@@ -83,7 +83,7 @@
             exclusive_grp.add_argument(arg, **kwargs)
         else:
             parser.add_argument(arg, **kwargs)
-            
+
     return internal
 
 
@@ -126,7 +126,6 @@
     if we do not appear to be on Travis.""")
     deploy_parser_add_argument('deploy_directory', type=str, nargs='?',
         help="""Directory to deploy the html documentation to on gh-pages.""")
-
     deploy_parser_add_argument('--token', action='store_true', default=False,
         help="""Push to GitHub using a personal access token. Use this if you
         used 'doctr configure --token'.""")
@@ -135,13 +134,9 @@
     deploy_parser_add_argument('--built-docs', default=None,
         help="""Location of the built html documentation to be deployed to
         gh-pages. If not specified, Doctr will try to automatically detect build location""")
-<<<<<<< HEAD
     deploy_parser.add_argument('--deploy-branch-name', default='gh-pages',
                                help="""Name of branch to deploy to""")
-    deploy_parser.add_argument('--tmp-dir', default=None,
-=======
     deploy_parser_add_argument('--tmp-dir', default=None,
->>>>>>> a63f788c
         help=argparse.SUPPRESS)
     deploy_parser_add_argument('--deploy-repo', default=None, help="""Repo to
         deploy the docs to. By default, it deploys to the repo Doctr is run from.""")
@@ -166,7 +161,7 @@
         compatibility.""")
 
     if config:
-        print('Warning, The following options in `.travis.yml` were not recognised:\n%s' % json.dumps(config, indent=2))
+        print('Warning, The following options in `.travis.yml` were not recognized:\n%s' % json.dumps(config, indent=2))
 
     configure_parser = subcommand.add_parser('configure', help="Configure doctr. This command should be run locally (not on Travis).")
     configure_parser.set_defaults(func=configure)
@@ -244,23 +239,16 @@
     deploy_repo = args.deploy_repo or build_repo
 
     deploy_branch = args.deploy_branch_name
-    
+
     current_commit = subprocess.check_output(['git', 'rev-parse', 'HEAD']).decode('utf-8').strip()
     try:
-<<<<<<< HEAD
-        can_push = setup_GitHub_push(deploy_repo, deploy_branch=deploy_branch,
-                                     auth_type='token' if args.token else
-                                     'deploy_key', full_key_path=args.key_path,
-                                     require_master=args.require_master)
-=======
-
         branch_whitelist = {'master'} if args.require_master else set({})
         branch_whitelist.update(set(config.get('branches',set({}))))
 
-        can_push = setup_GitHub_push(deploy_repo, auth_type='token' if args.token else
-                             'deploy_key', full_key_path=args.key_path,
-                             branch_whitelist=branch_whitelist)
->>>>>>> a63f788c
+        can_push = setup_GitHub_push(deploy_repo, deploy_branch=deploy_branch,
+                                     auth_type='token' if args.token else 'deploy_key',
+                                     full_key_path=args.key_path,
+                                     branch_whitelist=branch_whitelist)
 
         if args.sync:
             built_docs = args.built_docs or find_sphinx_build_dir()
