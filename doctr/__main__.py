"""
doctr

A tool to automatically deploy docs to GitHub pages from Travis CI.

The doctr command is two commands in one. To use, first run

doctr configure

on your local machine. This will prompt for your GitHub credentials and the
name of the repo you want to deploy docs for. This will generate a secure key,
which you should insert into your .travis.yml.

Then, on Travis, for the build where you build your docs, add

    - doctr deploy

to the end of the build to deploy the docs to GitHub pages.  This will only
run on the master branch, and won't run on pull requests.

For more information, see https://drdoctr.github.io/doctr/docs/
"""

import sys
import os
import argparse
import shlex
import subprocess

from textwrap import dedent

from .local import (generate_GitHub_token, encrypt_variable, encrypt_file,
    upload_GitHub_deploy_key, generate_ssh_key, check_repo_exists, GitHub_login)
from .travis import (setup_GitHub_push, commit_docs, push_docs,
    get_current_repo, sync_from_log, find_sphinx_build_dir, run)
from . import __version__

def get_parser():
    # This uses RawTextHelpFormatter so that the description (the docstring of
    # this module) is formatted correctly. Unfortunately, that means that
    # parser help is not text wrapped (but all other help is).
    parser = argparse.ArgumentParser(description=__doc__,
        formatter_class=argparse.RawTextHelpFormatter, epilog="""
Run --help on the subcommands like 'doctr deploy --help' to see the
options available.
        """,
        )
    parser.add_argument('-V', '--version', action='version', version='doctr ' + __version__)

    subcommand = parser.add_subparsers(title='subcommand', dest='subcommand')
    deploy_parser = subcommand.add_parser('deploy', help="""Deploy the docs to GitHub from Travis.""")
    deploy_parser.set_defaults(func=deploy)
    deploy_parser.add_argument('deploy_directory', type=str, nargs='?',
        help="""Directory to deploy the html documentation to on gh-pages.""")
    deploy_parser.add_argument('--force', action='store_true', help="""Run the deploy command even
    if we do not appear to be on Travis.""")
    deploy_parser.add_argument('--token', action='store_true', default=False,
        help="""Push to GitHub using a personal access token. Use this if you
        used 'doctr configure --token'.""")
    deploy_parser.add_argument('--key-path', default='github_deploy_key.enc',
        help="""Path of the encrypted GitHub deploy key. The default is %(default)r.""")
    deploy_parser.add_argument('--built-docs', default=None,
        help="""Location of the built html documentation to be deployed to
        gh-pages. If not specified, Doctr will try to automatically detect build location""")
<<<<<<< HEAD
    deploy_parser.add_argument('--gh-pages-docs', default='docs',
        help="""Directory to deploy the html documentation to on gh-pages. The
        default is %(default)r.""")
    deploy_parser.add_argument('--deploy-branch-name', default='gh-pages',
                               help="""Name of branch to deploy to""")
=======
>>>>>>> 1bf636fa
    deploy_parser.add_argument('--tmp-dir', default=None,
        help=argparse.SUPPRESS)
    deploy_parser.add_argument('--deploy-repo', default=None, help="""Repo to
        deploy the docs to. By default, it deploys to the repo Doctr is run from.""")
    deploy_parser.add_argument('--no-require-master', dest='require_master', action='store_false',
        default=True, help="""Allow docs to be pushed from a branch other than master""")
    deploy_parser.add_argument('--command', default=None, help="""Command to
        be run before committing and pushing. If the command creates
        additional files that should be deployed, they should be added to the
        index.""")
    deploy_parser.add_argument('--no-sync', dest='sync', action='store_false',
        default=True, help="""Don't sync any files. This is generally used in
        conjunction with the --command flag, for instance, if the command syncs
        the files for you. Any files you wish to commit should be added to the
        index.""")
    deploy_parser.add_argument('--no-push', dest='push', action='store_false',
        default=True, help="Run all the steps except the last push step."
        "Useful for debugging")
    deploy_parser.add_argument('--gh-pages-docs', default=None,
        help="""!!DEPRECATED!! Directory to deploy the html documentation to on gh-pages.
        The default is %(default)r. The deploy directory should be passed as
        the first argument to 'doctr deploy'. This flag is kept for backwards
        compatibility.""")


    configure_parser = subcommand.add_parser('configure', help="Configure doctr. This command should be run locally (not on Travis).")
    configure_parser.set_defaults(func=configure)
    configure_parser.add_argument('--force', action='store_true', help="""Run the configure command even
    if we appear to be on Travis.""")
    configure_parser.add_argument('--token', action="store_true", default=False,
        help="""Generate a personal access token to push to GitHub. The default is to use a
        deploy key. WARNING: This will grant read/write access to all the
        public repositories for the user. This option is not recommended
        unless you are using a separate GitHub user for deploying.""")
    configure_parser.add_argument("--no-upload-key", action="store_false", default=True,
        dest="upload_key", help="""Don't automatically upload the deploy key to GitHub. If you select this
        option, you will not be prompted for your GitHub credentials, so this option is not compatible with
        private repositories.""")
    configure_parser.add_argument('--key-path', default='github_deploy_key',
        help="""Path to save the encrypted GitHub deploy key. The default is %(default)r.
    The .enc extension is added to the file automatically.""")

    return parser

def process_args(parser):
    args = parser.parse_args()

    if not args.subcommand:
        parser.print_usage()
        parser.exit(1)

    try:
        return args.func(args, parser)
    except RuntimeError as e:
        sys.exit("Error: " + e.args[0])

def on_travis():
    return os.environ.get("TRAVIS_JOB_NUMBER", '')

def deploy(args, parser):
    if not args.force and not on_travis():
        parser.error("doctr does not appear to be running on Travis. Use "
            "doctr deploy --force to run anyway.")

    if args.tmp_dir:
        parser.error("The --tmp-dir flag has been removed (doctr no longer uses a temporary directory when deploying).")

    if args.gh_pages_docs:
        print("The --gh-pages-docs flag is deprecated and will be removed in the next release. Instead pass the deploy directory as an argument, e.g. `doctr deploy .`")

    if args.gh_pages_docs and args.deploy_directory:
        parser.error("The --gh-pages-docs flag is deprecated. Specify the directory to deploy to using `doctr deploy <dir>`")

    if not args.gh_pages_docs and not args.deploy_directory:
        parser.error("No deploy directory specified. Specify the directory to deploy to using `doctr deploy <dir>`")

    deploy_dir = args.gh_pages_docs or args.deploy_directory

    build_repo = get_current_repo()
    deploy_repo = args.deploy_repo or build_repo

    deploy_branch = args.deploy_branch_name
    
    current_commit = subprocess.check_output(['git', 'rev-parse', 'HEAD']).decode('utf-8').strip()
    try:
        can_push = setup_GitHub_push(deploy_repo, deploy_branch=deploy_branch,
                                     auth_type='token' if args.token else
                                     'deploy_key', full_key_path=args.key_path,
                                     require_master=args.require_master)

        if args.sync:
            built_docs = args.built_docs or find_sphinx_build_dir()

            log_file = os.path.join(deploy_dir, '.doctr-files')

            print("Moving built docs into place")
            added, removed = sync_from_log(src=built_docs,
                dst=deploy_dir, log_file=log_file)

        else:
            added, removed = [], []

        if args.command:
            run(shlex.split(args.command))

        changes = commit_docs(added=added, removed=removed)
        if changes:
            if can_push and args.push:
                push_docs(deploy_branch)
            else:
                print("Don't have permission to push. Not trying.")
        else:
            print("The docs have not changed. Not updating")
    finally:
        subprocess.run(['git', 'checkout', current_commit])

class IncrementingInt:
    def __init__(self, i=0):
        self.i = i

    def __repr__(self):
        ret = repr(self.i)
        self.i += 1
        return ret

    __str__ = __repr__

def configure(args, parser):
    if not args.force and on_travis():
        parser.error("doctr appears to be running on Travis. Use "
            "doctr configure --force to run anyway.")

    if args.upload_key:
        login_kwargs = GitHub_login()
    else:
        login_kwargs = {'auth': None, 'headers': None}

    build_repo = input("What repo do you want to build the docs for (org/reponame, like 'drdoctr/doctr')? ")
    is_private = check_repo_exists(build_repo, service='github', **login_kwargs)
    check_repo_exists(build_repo, service='travis')

    deploy_repo = input("What repo do you want to deploy the docs to? [{build_repo}] ".format(build_repo=build_repo))
    if not deploy_repo:
        deploy_repo = build_repo

    if deploy_repo != build_repo:
        check_repo_exists(deploy_repo, service='github', **login_kwargs)

    N = IncrementingInt(1)

    header = "\n================== You should now do the following ==================\n"

    if args.token:
        token = generate_GitHub_token(**login_kwargs)['token']
        encrypted_variable = encrypt_variable("GH_TOKEN={token}".format(token=token).encode('utf-8'),
            build_repo=build_repo, is_private=is_private, **login_kwargs)
        print(dedent("""
        A personal access token for doctr has been created.

        You can go to https://github.com/settings/tokens to revoke it."""))

        print(header)
    else:
        ssh_key = generate_ssh_key("doctr deploy key for {deploy_repo}".format(deploy_repo=deploy_repo), keypath=args.key_path)
        key = encrypt_file(args.key_path, delete=True)
        encrypted_variable = encrypt_variable(b"DOCTR_DEPLOY_ENCRYPTION_KEY=" + key, build_repo=build_repo, is_private=is_private, **login_kwargs)

        deploy_keys_url = 'https://github.com/{deploy_repo}/settings/keys'.format(deploy_repo=deploy_repo)

        if args.upload_key:

            upload_GitHub_deploy_key(deploy_repo, ssh_key, **login_kwargs)

            print(dedent("""
            The deploy key has been added for {deploy_repo}.

            You can go to {deploy_keys_url} to revoke the deploy key.\
            """.format(deploy_repo=deploy_repo, deploy_keys_url=deploy_keys_url, keypath=args.key_path)))
            print(header)
        else:
            print(header)
            print(dedent("""\
            {N}. Go to {deploy_keys_url}
            and add the following as a new key:

            {ssh_key}
            Be sure to allow write access for the key.
            """.format(ssh_key=ssh_key, deploy_keys_url=deploy_keys_url, N=N)))


        print(dedent("""\
        {N}. Commit the file {keypath}.enc.
        """.format(keypath=args.key_path, N=N)))

    options = ''
    if args.key_path != 'github_deploy_key':
        options += ' --key-path {keypath}.enc'.format(keypath=args.key_path)
    if deploy_repo != build_repo:
        options += ' --deploy-repo {deploy_repo}'.format(deploy_repo=deploy_repo)

    print(dedent("""\
    {N}. Add

        script:
          - set -e
          - # Command to build your docs
          - pip install doctr
          - doctr deploy{options} {deploy_directory}

    to the docs build of your .travis.yml.  The 'set -e' prevents doctr from
    running when the docs build fails. Use the 'script' section so that if
    doctr fails it causes the build to fail.
    """.format(options=options, N=N)))

    print(dedent("""\
    {N}. Put

        env:
          global:
            - secure: "{encrypted_variable}"

    in your .travis.yml.
    """.format(encrypted_variable=encrypted_variable.decode('utf-8'), N=N)))

def main():
    return process_args(get_parser())

if __name__ == '__main__':
    sys.exit(main())<|MERGE_RESOLUTION|>--- conflicted
+++ resolved
@@ -62,14 +62,8 @@
     deploy_parser.add_argument('--built-docs', default=None,
         help="""Location of the built html documentation to be deployed to
         gh-pages. If not specified, Doctr will try to automatically detect build location""")
-<<<<<<< HEAD
-    deploy_parser.add_argument('--gh-pages-docs', default='docs',
-        help="""Directory to deploy the html documentation to on gh-pages. The
-        default is %(default)r.""")
     deploy_parser.add_argument('--deploy-branch-name', default='gh-pages',
                                help="""Name of branch to deploy to""")
-=======
->>>>>>> 1bf636fa
     deploy_parser.add_argument('--tmp-dir', default=None,
         help=argparse.SUPPRESS)
     deploy_parser.add_argument('--deploy-repo', default=None, help="""Repo to
