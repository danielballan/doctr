--- conflicted
+++ resolved
@@ -53,13 +53,6 @@
         help="""Push to GitHub using a personal access token. Use this if you
         used 'doctr configure --token'.""")
     deploy_parser.add_argument('--key-path', default='github_deploy_key.enc',
-<<<<<<< HEAD
-        help="""Path of the encrypted GitHub deploy key. The default is '%(default)s'.""")
-    deploy_parser.add_argument('--deploy-repo', default=None, help="""Repo to
-        deploy the docs to. By default, it deploys to the repo Doctr is run from.""")
-
-    configure_parser = location.add_parser('configure', help="Configure doctr. This command should be run locally (not on Travis).")
-=======
         help="""Path of the encrypted GitHub deploy key. The default is %(default)r.""")
     deploy_parser.add_argument('--built-docs', default='docs/_build/html',
         help="""Location of the built html documentation to be deployed to
@@ -69,10 +62,11 @@
         default is %(default)r.""")
     deploy_parser.add_argument('--tmp-dir', default='_docs',
         help="""Temporary directory used on gh-pages. The default is %(default)r.""")
+    deploy_parser.add_argument('--deploy-repo', default=None, help="""Repo to
+        deploy the docs to. By default, it deploys to the repo Doctr is run from.""")
 
 
     configure_parser = subcommand.add_parser('configure', help="Configure doctr. This command should be run locally (not on Travis).")
->>>>>>> fcfa005c
     configure_parser.set_defaults(func=configure)
     configure_parser.add_argument('--force', action='store_true', help="""Run the configure command even
     if we appear to be on Travis.""")
@@ -132,15 +126,11 @@
         parser.error("doctr appears to be running on Travis. Use "
             "doctr configure --force to run anyway.")
 
-<<<<<<< HEAD
-    build_repo = input("What repo do you want to build the docs for? ")
+    build_repo = input("What repo do you want to build the docs for (org/reponame, like 'gforsyth/doctr')? ")
     deploy_repo = input("What repo do you want to deploy the docs to? [{build_repo}]".format(build_repo=build_repo))
 
     if not deploy_repo:
         deploy_repo = build_repo
-=======
-    repo = input("What repo do you want to build the docs for (org/reponame, like 'gforsyth/doctr')? ")
->>>>>>> fcfa005c
 
     N = IncrementingInt(1)
 
