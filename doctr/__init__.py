--- conflicted
+++ resolved
@@ -1,15 +1,8 @@
-<<<<<<< HEAD
-from .local import encrypt_variable, generate_GitHub_token
-from .travis import (get_token, run, setup_GitHub_push, gh_pages_exists,
-                     create_gh_pages, commit_docs, push_docs, get_repo,
-                     find_build_dir)
-=======
 from .local import (encrypt_variable, encrypt_file, GitHub_post,
     generate_GitHub_token, upload_GitHub_deploy_key, generate_ssh_key)
 from .travis import (decrypt_file, setup_deploy_key, get_token, run,
     setup_GitHub_push, gh_pages_exists, create_gh_pages, commit_docs,
-    push_docs, get_repo)
->>>>>>> 7fed6b12
+    push_docs, get_repo, find_build_dir)
 
 __all__ = [
     'encrypt_variable', 'encrypt_file', 'GitHub_post',
